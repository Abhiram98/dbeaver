/*
 * DBeaver - Universal Database Manager
 * Copyright (C) 2010-2024 DBeaver Corp and others
 *
 * Licensed under the Apache License, Version 2.0 (the "License");
 * you may not use this file except in compliance with the License.
 * You may obtain a copy of the License at
 *
 *     http://www.apache.org/licenses/LICENSE-2.0
 *
 * Unless required by applicable law or agreed to in writing, software
 * distributed under the License is distributed on an "AS IS" BASIS,
 * WITHOUT WARRANTIES OR CONDITIONS OF ANY KIND, either express or implied.
 * See the License for the specific language governing permissions and
 * limitations under the License.
 */
package org.jkiss.dbeaver.ui.navigator;

import org.eclipse.core.commands.ExecutionEvent;
import org.eclipse.core.resources.IFile;
import org.eclipse.core.resources.IFolder;
import org.eclipse.core.resources.IResource;
import org.eclipse.core.runtime.IAdaptable;
import org.eclipse.jface.action.*;
import org.eclipse.jface.viewers.*;
import org.eclipse.swt.dnd.*;
import org.eclipse.swt.events.MenuEvent;
import org.eclipse.swt.events.MenuListener;
import org.eclipse.swt.widgets.Control;
import org.eclipse.swt.widgets.Menu;
import org.eclipse.swt.widgets.MenuItem;
import org.eclipse.ui.*;
import org.eclipse.ui.dialogs.PreferencesUtil;
import org.eclipse.ui.handlers.HandlerUtil;
import org.eclipse.ui.menus.UIElement;
import org.eclipse.ui.part.EditorInputTransfer;
import org.eclipse.ui.part.IPageSite;
import org.eclipse.ui.services.IServiceLocator;
import org.jkiss.code.NotNull;
import org.jkiss.code.Nullable;
import org.jkiss.dbeaver.Log;
import org.jkiss.dbeaver.ModelPreferences;
import org.jkiss.dbeaver.model.*;
import org.jkiss.dbeaver.model.app.DBPProject;
import org.jkiss.dbeaver.model.exec.DBCException;
import org.jkiss.dbeaver.model.exec.DBCExecutionContext;
import org.jkiss.dbeaver.model.exec.DBCExecutionContextDefaults;
import org.jkiss.dbeaver.model.fs.nio.EFSNIOResource;
import org.jkiss.dbeaver.model.navigator.*;
import org.jkiss.dbeaver.model.navigator.meta.DBXTreeItem;
import org.jkiss.dbeaver.model.navigator.meta.DBXTreeNodeHandler;
import org.jkiss.dbeaver.model.rm.RMConstants;
import org.jkiss.dbeaver.model.runtime.VoidProgressMonitor;
import org.jkiss.dbeaver.model.struct.DBSObject;
import org.jkiss.dbeaver.model.struct.DBSObjectFilter;
import org.jkiss.dbeaver.model.struct.DBSStructContainer;
import org.jkiss.dbeaver.model.struct.rdb.DBSCatalog;
import org.jkiss.dbeaver.model.struct.rdb.DBSSchema;
import org.jkiss.dbeaver.runtime.DBWorkbench;
import org.jkiss.dbeaver.runtime.ui.UIServiceSQL;
import org.jkiss.dbeaver.ui.ActionUtils;
import org.jkiss.dbeaver.ui.IActionConstants;
import org.jkiss.dbeaver.ui.IDataSourceContainerUpdate;
import org.jkiss.dbeaver.ui.UIUtils;
import org.jkiss.dbeaver.ui.controls.ViewerColumnController;
import org.jkiss.dbeaver.ui.dnd.DatabaseObjectTransfer;
import org.jkiss.dbeaver.ui.dnd.TreeNodeTransfer;
import org.jkiss.dbeaver.ui.editors.DatabaseEditorContext;
import org.jkiss.dbeaver.ui.editors.DatabaseEditorContextBase;
import org.jkiss.dbeaver.ui.editors.EditorUtils;
import org.jkiss.dbeaver.ui.editors.MultiPageDatabaseEditor;
import org.jkiss.dbeaver.ui.navigator.actions.NavigatorHandlerObjectOpen;
import org.jkiss.dbeaver.ui.navigator.actions.NavigatorHandlerRefresh;
import org.jkiss.dbeaver.ui.navigator.database.DatabaseNavigatorView;
import org.jkiss.dbeaver.ui.navigator.database.NavigatorViewBase;
import org.jkiss.dbeaver.ui.navigator.dnd.NavigatorDragSourceListener;
import org.jkiss.dbeaver.ui.navigator.dnd.NavigatorDropTargetListener;
import org.jkiss.dbeaver.ui.navigator.project.ProjectNavigatorView;
import org.jkiss.dbeaver.utils.GeneralUtils;
import org.jkiss.dbeaver.utils.RuntimeUtils;
import org.jkiss.utils.ArrayUtils;
import org.jkiss.utils.CommonUtils;

import java.lang.reflect.InvocationTargetException;
import java.util.*;

/**
 * Navigator utils
 */
public class NavigatorUtils {

    private static final Log log = Log.getLog(NavigatorUtils.class);
    public static DBNNode getSelectedNode(ISelectionProvider selectionProvider)
    {
        if (selectionProvider == null) {
            return null;
        }
        return getSelectedNode(selectionProvider.getSelection());
    }

    public static DBNNode getSelectedNode(ISelection selection)
    {
        if (selection.isEmpty()) {
            return null;
        }
        if (selection instanceof IStructuredSelection) {
            Object selectedObject = ((IStructuredSelection)selection).getFirstElement();
            if (selectedObject instanceof DBNNode) {
                return (DBNNode) selectedObject;
            } else if (selectedObject != null) {
                return RuntimeUtils.getObjectAdapter(selectedObject, DBNNode.class);
            }
        }
        return null;
    }

    @NotNull
    public static List<DBNNode> getSelectedNodes(@NotNull ISelection selection) {
        if (selection.isEmpty()) {
            return Collections.emptyList();
        }
        final List<DBNNode> nodes = new ArrayList<>();
        if (selection instanceof IStructuredSelection) {
            for (Object selectedObject : (IStructuredSelection) selection) {
                if (selectedObject instanceof DBNNode) {
                    nodes.add((DBNNode) selectedObject);
                } else {
                    DBNNode node = RuntimeUtils.getObjectAdapter(selectedObject, DBNNode.class);
                    if (node != null) {
                        nodes.add(node);
                    }
                }
            }
        }
        return Collections.unmodifiableList(nodes);
    }

    /**
     * Find selected node for specified UI element
     * @param element ui element
     * @return node or null
     */
    public static DBNNode getSelectedNode(UIElement element)
    {
        ISelectionProvider selectionProvider = UIUtils.getSelectionProvider(element.getServiceLocator());
        if (selectionProvider != null) {
            return NavigatorUtils.getSelectedNode(selectionProvider);
        } else {
            return null;
        }
    }

    public static DBSObject getSelectedObject(ISelection selection)
    {
        if (selection.isEmpty() || !(selection instanceof IStructuredSelection)) {
            return null;
        }
        return DBUtils.getFromObject(((IStructuredSelection)selection).getFirstElement());
    }

    public static List<DBSObject> getSelectedObjects(ISelection selection)
    {
        if (selection.isEmpty()) {
            return Collections.emptyList();
        }
        List<DBSObject> result = new ArrayList<>();
        if (selection instanceof IStructuredSelection) {
            for (Iterator iter = ((IStructuredSelection)selection).iterator(); iter.hasNext(); ) {
                DBSObject selectedObject = DBUtils.getFromObject(iter.next());
                if (selectedObject != null) {
                    result.add(selectedObject);
                }
            }
        }
        return result;
    }

    public static void addContextMenu(final IWorkbenchSite workbenchSite, final Viewer viewer) {
        addContextMenu(workbenchSite, viewer, viewer);
    }

    public static void addContextMenu(
        @Nullable final IWorkbenchSite workbenchSite,
        @NotNull final Viewer viewer,
        @NotNull ISelectionProvider selectionProvider)
    {
        MenuManager menuMgr = createContextMenu(workbenchSite, viewer, selectionProvider, null);
        if (workbenchSite instanceof IWorkbenchPartSite) {
            ((IWorkbenchPartSite)workbenchSite).registerContextMenu(menuMgr, viewer);
        } else if (workbenchSite instanceof IPageSite) {
            ((IPageSite)workbenchSite).registerContextMenu("navigatorMenu", menuMgr, viewer);
        }
    }

    public static MenuManager createContextMenu(
        @Nullable final IWorkbenchSite workbenchSite,
        @NotNull final Viewer viewer,
        @NotNull final IMenuListener menuListener)
    {
        return createContextMenu(workbenchSite, viewer, viewer, menuListener);
    }

    public static MenuManager createContextMenu(
        @Nullable final IWorkbenchSite workbenchSite,
        @NotNull final Viewer viewer,
        @NotNull final ISelectionProvider selectionProvider,
        @Nullable final IMenuListener menuListener)
    {
        final Control control = viewer.getControl();
        final MenuManager menuMgr = new MenuManager();
        Menu menu = menuMgr.createContextMenu(control);
        menu.addMenuListener(new MenuListener()
        {
            @Override
            public void menuHidden(MenuEvent e)
            {
            }

            @Override
            public void menuShown(MenuEvent e)
            {
                Menu menu = (Menu) e.widget;
                DBNNode node = getSelectedNode(viewer.getSelection());
                removeUnrelatedMenuItems(menu, node);
                if (node != null && !node.isLocked() && node.allowsOpen()) {
                    String commandID = NavigatorUtils.getNodeActionCommand(DBXTreeNodeHandler.Action.open, node, NavigatorCommands.CMD_OBJECT_OPEN);
                    // Dirty hack
                    // Get contribution item from menu item and check it's ID
                    try {
                        for (MenuItem item : menu.getItems()) {
                            Object itemData = item.getData();
                            if (itemData instanceof IContributionItem) {
                                String contribId = ((IContributionItem)itemData).getId();
                                if (contribId != null && contribId.equals(commandID)) {
                                    menu.setDefaultItem(item);
                                }
                            }
                        }
                    } catch (Exception ex) {
                        log.debug(ex);
                    }
                }
            }
        });
        menuMgr.addMenuListener(manager -> {
            ViewerColumnController<?, ?> columnController = ViewerColumnController.getFromControl(control);
            if (columnController != null && columnController.isClickOnHeader()) {
                columnController.fillConfigMenu(manager);
                manager.add(new Separator());
                return;
            }

            manager.add(new Separator());

            addStandardMenuItem(workbenchSite, manager, selectionProvider);

            if (menuListener != null) {
                menuListener.menuAboutToShow(manager);
            }
        });

        menuMgr.setRemoveAllWhenShown(true);
        control.setMenu(menu);

        return menuMgr;
    }

    public static void addStandardMenuItem(@Nullable IWorkbenchSite workbenchSite, @NotNull IMenuManager manager, @NotNull ISelectionProvider selectionProvider) {
        final ISelection selection = selectionProvider.getSelection();
        final DBNNode selectedNode = getSelectedNode(selectionProvider);
        if (selectedNode != null && !selectedNode.isLocked() && workbenchSite != null) {
            addSetDefaultObjectAction(workbenchSite, manager, selectedNode);
        }

        manager.add(new GroupMarker(NavigatorCommands.GROUP_NAVIGATOR_ADDITIONS));

        manager.add(new GroupMarker(NavigatorCommands.GROUP_TOOLS));
        manager.add(new GroupMarker(NavigatorCommands.GROUP_TOOLS_END));

        manager.add(new GroupMarker(NavigatorCommands.GROUP_NAVIGATOR_ADDITIONS_END));
        manager.add(new GroupMarker(IActionConstants.MB_ADDITIONS_END));

        if (selectedNode != null && !selectedNode.isLocked() && workbenchSite != null) {
            manager.add(new Separator());
            // Add properties button
            if (selection instanceof IStructuredSelection) {
                Object firstElement = ((IStructuredSelection) selection).getFirstElement();
                if (PreferencesUtil.hasPropertiesContributors(firstElement) && firstElement instanceof DBNResource) {
                    manager.add(ActionUtils.makeCommandContribution(workbenchSite, IWorkbenchCommandConstants.FILE_PROPERTIES));
                }
            }

            if (selectedNode.isPersisted()) {
                // Add refresh button
                manager.add(ActionUtils.makeCommandContribution(workbenchSite, IWorkbenchCommandConstants.FILE_REFRESH));
            }
        }
        manager.add(new Separator(IWorkbenchActionConstants.MB_ADDITIONS));
    }

    private static void addSetDefaultObjectAction(IWorkbenchSite workbenchSite, IMenuManager manager, DBNNode selectedNode) {
        // Add "Set active object" menu
        boolean addSetActive = false;
        if (selectedNode.isPersisted() && selectedNode instanceof DBNDatabaseNode && !(selectedNode instanceof DBNDatabaseFolder) && ((DBNDatabaseNode)selectedNode).getObject() != null) {
            DBSObject selectedObject = ((DBNDatabaseNode) selectedNode).getObject();
            DBPDataSource dataSource = ((DBNDatabaseNode) selectedNode).getDataSource();
            if (dataSource != null) {
                DBCExecutionContext defaultContext = dataSource.getDefaultInstance().getDefaultContext(new VoidProgressMonitor(), false);
                DBCExecutionContextDefaults contextDefaults = defaultContext.getContextDefaults();
                if (contextDefaults != null) {
                    if ((selectedObject instanceof DBSCatalog && contextDefaults.supportsCatalogChange() && contextDefaults.getDefaultCatalog() != selectedObject) ||
                        (selectedObject instanceof DBSSchema && contextDefaults.supportsSchemaChange() && contextDefaults.getDefaultSchema() != selectedObject))
                    {
                        addSetActive = true;
                    }
                }
            }
        }

        if (addSetActive) {
            manager.add(ActionUtils.makeCommandContribution(workbenchSite, NavigatorCommands.CMD_OBJECT_SET_DEFAULT));
        }

        manager.add(new Separator());
    }

    public static void executeNodeAction(DBXTreeNodeHandler.Action action, Object node, IServiceLocator serviceLocator) {
        executeNodeAction(action, node, null, serviceLocator);
    }

    public static void executeNodeAction(DBXTreeNodeHandler.Action action, Object node, Map<String, Object> parameters, IServiceLocator serviceLocator) {
        String defCommandId = null;
        if (action == DBXTreeNodeHandler.Action.open) {
            defCommandId = NavigatorCommands.CMD_OBJECT_OPEN;
        }
        String actionCommand = getNodeActionCommand(action, node, defCommandId);
        if (actionCommand != null) {
            ActionUtils.runCommand(actionCommand, new StructuredSelection(node), parameters, serviceLocator);
        } else {
            // do nothing
            // TODO: implement some other behavior
        }

    }

    public static String getNodeActionCommand(DBXTreeNodeHandler.Action action, Object node, String defCommand) {
        if (node instanceof DBNDatabaseNode) {
            DBXTreeNodeHandler handler = ((DBNDatabaseNode) node).getMeta().getHandler(action);
            if (handler != null && handler.getPerform() == DBXTreeNodeHandler.Perform.command && !CommonUtils.isEmpty(handler.getCommand())) {
                return handler.getCommand();
            }
        }
        return defCommand;
    }

    public static void addDragAndDropSupport(final Viewer viewer) {
        addDragAndDropSupport(viewer, true, true);
    }

    public static void addDragAndDropSupport(final Viewer viewer, boolean enableDrag, boolean enableDrop) {
        if (enableDrag) {
            Transfer[] dragTransferTypes = new Transfer[] {
                TextTransfer.getInstance(),
                TreeNodeTransfer.getInstance(),
                DatabaseObjectTransfer.getInstance(),
                EditorInputTransfer.getInstance(),
                FileTransfer.getInstance()
            };
            
            if (RuntimeUtils.isGtk()) { 
                // TextTransfer should be the last on GTK due to platform' DND implementation inconsistency
                ArrayUtils.reverse(dragTransferTypes);
            }
            
            int operations = DND.DROP_MOVE | DND.DROP_COPY | DND.DROP_LINK;

            final DragSource source = new DragSource(viewer.getControl(), operations);
            source.setTransfer(dragTransferTypes);
            source.addDragListener(new NavigatorDragSourceListener(viewer));
        }

        if (enableDrop) {
            DropTarget dropTarget = new DropTarget(viewer.getControl(), DND.DROP_MOVE);
            dropTarget.setTransfer(TreeNodeTransfer.getInstance(), FileTransfer.getInstance());
            dropTarget.addDropListener(new NavigatorDropTargetListener(viewer));
        }
    }

    public static NavigatorViewBase getActiveNavigatorView(ExecutionEvent event) {
        IWorkbenchPart activePart = HandlerUtil.getActivePart(event);
        if (activePart instanceof NavigatorViewBase) {
            return (NavigatorViewBase) activePart;
        }
        final IWorkbenchPage activePage = HandlerUtil.getActiveWorkbenchWindow(event).getActivePage();
        activePart = activePage.findView(DatabaseNavigatorView.VIEW_ID);
        if (activePart instanceof NavigatorViewBase && activePage.isPartVisible(activePart)) {
            return (NavigatorViewBase) activePart;
        }
        activePart = activePage.findView(ProjectNavigatorView.VIEW_ID);
        if (activePart instanceof NavigatorViewBase && activePage.isPartVisible(activePart)) {
            return (NavigatorViewBase) activePart;
        }
        return null;
    }

    public static void filterSelection(final ISelection selection, boolean exclude)
    {
        if (selection instanceof IStructuredSelection structuredSelection) {
            Map<DBNDatabaseNode, DBSObjectFilter> folders = new HashMap<>();
            for (Object item : structuredSelection.toArray()) {
                if (item instanceof DBNNode node && node.getParentNode() instanceof DBNDatabaseNode parentNode) {
                    DBXTreeItem nodeMeta = DBNUtils.getNodeMetaForFilters(node, parentNode);

                    DBSObjectFilter nodeFilter = folders.get(parentNode);
                    if (nodeFilter == null) {
                        nodeFilter = parentNode.getNodeFilter(nodeMeta, true);
                        if (nodeFilter == null) {
                            nodeFilter = new DBSObjectFilter();
                        }
                        folders.put(parentNode, nodeFilter);
                    }
                    if (exclude) {
                        nodeFilter.addExclude(node.getNodeDisplayName());
                    } else {
                        nodeFilter.addInclude(node.getNodeDisplayName());
                    }
                    nodeFilter.setEnabled(true);
                }
            }
            // Save folders
            Set<DBPDataSourceContainer> changedContainers = new HashSet<>();
            for (Map.Entry<DBNDatabaseNode, DBSObjectFilter> entry : folders.entrySet()) {
                entry.getKey().setNodeFilter(entry.getKey().getItemsMeta(), entry.getValue(), false);
                changedContainers.add(entry.getKey().getDataSourceContainer());
            }
            // Save configs
            for (DBPDataSourceContainer ds : changedContainers) {
                ds.persistConfiguration();
            }
            // Refresh all folders
            NavigatorHandlerRefresh.refreshNavigator(folders.keySet());
        }
    }

<<<<<<< HEAD
    public static DBXTreeItem getNodeMetaForFilters(DBNNode node, DBNDatabaseNode parentNode) {
        DBXTreeItem nodeMeta = node instanceof DBNDatabaseFolder folder ?
            folder.getItemsMeta() : parentNode.getItemsMeta();

        if (node instanceof DBNDatabaseNode dbItem && nodeMeta.isOptional()) {
            // We filter db item - it may be optional
            Class<?> assumeChildType = dbItem.getChildrenClass(nodeMeta);
            if (assumeChildType == null || !assumeChildType.isInstance(dbItem.getObject())) {
                // Node object has different type
                List<DBXTreeNode> childMetas = nodeMeta.getChildren(node);
                if (!childMetas.isEmpty() && childMetas.get(0) instanceof DBXTreeItem nestedItem &&
                    parentNode.getChildrenClass(nestedItem) != null
                ) {
                    nodeMeta = nestedItem;
                }
            }
        }
        return nodeMeta;
    }

=======
>>>>>>> e5ad3f5c
    public static boolean syncEditorWithNavigator(INavigatorModelView navigatorView, IEditorPart activeEditor) {
        if (!(activeEditor instanceof IDataSourceContainerUpdate)) {
            return false;
        }
        IDataSourceContainerUpdate dsProvider = (IDataSourceContainerUpdate) activeEditor;
        Viewer navigatorViewer = navigatorView.getNavigatorViewer();
        if (navigatorViewer == null) {
            return false;
        }
        DBNNode selectedNode = getSelectedNode(navigatorViewer.getSelection());
        DBPProject nodeProject = selectedNode.getOwnerProject();
        if (!(selectedNode instanceof DBNDatabaseNode databaseNode)
            || (nodeProject != null && !nodeProject.hasRealmPermission(RMConstants.PERMISSION_PROJECT_RESOURCE_EDIT))
        ) {
            return false;
        }
        DBSObject dbsObject = databaseNode.getObject();
        if (!(dbsObject instanceof DBSStructContainer)) {
            dbsObject = DBUtils.getParentOfType(DBSStructContainer.class, dbsObject);
        }
        DBPDataSourceContainer ds = databaseNode.getDataSourceContainer();
        if (dsProvider.getDataSourceContainer() != ds) {
            dsProvider.setDataSourceContainer(ds);
            DatabaseEditorContext editorContext = new DatabaseEditorContextBase(ds, dbsObject);
            EditorUtils.setInputDataSource(activeEditor.getEditorInput(), editorContext);
        }

        if (activeEditor instanceof DBPContextProvider && dbsObject != null) {
            DBCExecutionContext navExecutionContext = null;
            try {
                navExecutionContext = DBUtils.getOrOpenDefaultContext(dbsObject, false);
            } catch (DBCException ignored) {
            }
            DBCExecutionContext editorExecutionContext = ((DBPContextProvider) activeEditor).getExecutionContext();
            if (navExecutionContext != null && editorExecutionContext != null) {
                DBCExecutionContextDefaults editorContextDefaults = editorExecutionContext.getContextDefaults();
                if (editorContextDefaults != null) {
                    final DBSObject dbObject = dbsObject;
                    RuntimeUtils.runTask(monitor -> {
                            try {
                                monitor.beginTask("Change default object", 1);
                                if (dbObject instanceof DBSCatalog && dbObject != editorContextDefaults.getDefaultCatalog()) {
                                    monitor.subTask("Change default catalog");
                                    editorContextDefaults.setDefaultCatalog(monitor, (DBSCatalog) dbObject, null);
                                } else if (dbObject instanceof DBSSchema && dbObject != editorContextDefaults.getDefaultSchema()) {
                                    monitor.subTask("Change default schema");
                                    editorContextDefaults.setDefaultSchema(monitor, (DBSSchema) dbObject);
                                }
                                monitor.worked(1);
                                monitor.done();
                            } catch (DBCException e) {
                                throw new InvocationTargetException(e);
                            }
                        }, "Set active object",
                        dbObject.getDataSource().getContainer().getPreferenceStore().getInt(ModelPreferences.CONNECTION_OPEN_TIMEOUT));
                }
            }
        }

        return true;
    }

    public static void openNavigatorNode(Object node, IWorkbenchWindow window) {
        openNavigatorNode(node, window, null);
    }

    public static void openNavigatorNode(Object node, IWorkbenchWindow window, Map<?, ?> parameters) {
        IResource resource = node instanceof IAdaptable ? ((IAdaptable) node).getAdapter(IResource.class) : null;
        if (resource instanceof IFile) {
            UIServiceSQL serviceSQL = DBWorkbench.getService(UIServiceSQL.class);
            if (serviceSQL != null) {
                serviceSQL.openResource(resource);
            }
        } else if (node instanceof DBNNode && ((DBNNode) node).allowsOpen()) {
            if (node instanceof DBNObjectNode) {
                INavigatorObjectManager objectManager = GeneralUtils.adapt(((DBNObjectNode) node).getNodeObject(), INavigatorObjectManager.class);
                if (objectManager != null) {
                    if (((objectManager.getSupportedFeatures() & INavigatorObjectManager.FEATURE_OPEN)) != 0) {
                        try {
                            objectManager.openObjectEditor(window, (DBNObjectNode) node);
                        } catch (Exception e) {
                            DBWorkbench.getPlatformUI().showError(
                                "Error opening object",
                                "Error while opening object '" + ((DBNObjectNode) node).getNodeObject() + "'",
                                e);
                        }
                    }
                    return;
                }
            }
            Object activePage = parameters == null ? null : parameters.get(MultiPageDatabaseEditor.PARAMETER_ACTIVE_PAGE);
            NavigatorHandlerObjectOpen.openEntityEditor(
                (DBNNode) node,
                CommonUtils.toString(activePage, null),
                window);
        }
    }

    @Nullable
    public static IStructuredSelection getSelectionFromPart(IWorkbenchPart part)
    {
        if (part == null) {
            return null;
        }
        ISelectionProvider selectionProvider = part.getSite().getSelectionProvider();
        if (selectionProvider == null) {
            return null;
        }
        ISelection selection = selectionProvider.getSelection();
        if (selection.isEmpty() || !(selection instanceof IStructuredSelection)) {
            return null;
        }
        return (IStructuredSelection)selection;
    }

    public static DBPProject getSelectedProject() {
        IWorkbenchPart activePart = UIUtils.getActiveWorkbenchWindow().getActivePage().getActivePart();
        ISelection selection;
        if (activePart == null) {
            selection = null;
        } else {
            ISelectionProvider selectionProvider = activePart.getSite().getSelectionProvider();
            selection = selectionProvider == null ? null : selectionProvider.getSelection();
        }
        return NavigatorUtils.getSelectedProject(selection, activePart);

    }

    public static DBPProject getSelectedProject(ISelection currentSelection, IWorkbenchPart activePart) {
        DBPProject activeProject = null;
        if (currentSelection instanceof IStructuredSelection && !currentSelection.isEmpty()) {
            Object selItem = ((IStructuredSelection) currentSelection).getFirstElement();
            if (selItem instanceof DBNNode) {
                activeProject = ((DBNNode) selItem).getOwnerProjectOrNull();
            }
        }
        if (activeProject == null) {
            if (activePart instanceof DBPContextProvider) {
                DBCExecutionContext executionContext = ((DBPContextProvider) activePart).getExecutionContext();
                if (executionContext != null) {
                    activeProject = executionContext.getDataSource().getContainer().getRegistry().getProject();
                } else if (activePart instanceof DBPDataSourceContainerProvider) {
                    DBPDataSourceContainer container = ((DBPDataSourceContainerProvider) activePart).getDataSourceContainer();
                    if (container != null) {
                        activeProject = container.getProject();
                    }
                }
            }
        }
        if (activeProject == null) {
            activeProject = DBWorkbench.getPlatform().getWorkspace().getActiveProject();
        }
        return activeProject;
    }

    public static void showNodeInNavigator(DBNDatabaseNode dsNode) {
        IWorkbenchWindow workbenchWindow = UIUtils.getActiveWorkbenchWindow();
        NavigatorViewBase nodeView;
        try {
            if (dsNode.getOwnerProject() == DBWorkbench.getPlatform().getWorkspace().getActiveProject()) {
                nodeView = UIUtils.findView(workbenchWindow, DatabaseNavigatorView.class);
                if (nodeView == null) {
                    nodeView = (NavigatorViewBase) workbenchWindow.getActivePage().showView(DatabaseNavigatorView.VIEW_ID);
                }
            } else {
                nodeView = UIUtils.findView(workbenchWindow, ProjectNavigatorView.class);
                if (nodeView == null) {
                    nodeView = (NavigatorViewBase) workbenchWindow.getActivePage().showView(ProjectNavigatorView.VIEW_ID);
                }
            }
        } catch (PartInitException e) {
            DBWorkbench.getPlatformUI().showError("Can't open view", "Error opening navigator view", e);
            return;
        }
        if (nodeView != null) {
            if (!workbenchWindow.getActivePage().isPartVisible(nodeView)) {
                workbenchWindow.getActivePage().bringToTop(nodeView);
            }
            nodeView.showNode(dsNode);
        }
    }

    private static void removeUnrelatedMenuItems(Menu menu, DBNNode node) {
        for (MenuItem item : menu.getItems()) {
            Object itemData = item.getData();
            if (itemData instanceof IContributionItem contribution) {
                String id = contribution.getId();
                if (id == null) {
                    continue;
                }
                if (id.startsWith("org.eclipse.debug") || // $NON-NLS-0$
                    id.startsWith("addFromHistoryAction")) { // $NON-NLS-0$
                    item.dispose();
                }
                if (node != null) {
                    IResource resource = node.getAdapter(IResource.class);
                    if ((resource instanceof IFolder || resource instanceof EFSNIOResource) &&
                        (id.startsWith("compareWithMenu") || // $NON-NLS-0$
                            id.startsWith("replaceWithMenu") ||
                            id.startsWith("team.main"))  // $NON-NLS-0$
                    ) {
                        item.dispose();
                    }
                }
            }
        }
    }

}<|MERGE_RESOLUTION|>--- conflicted
+++ resolved
@@ -442,7 +442,6 @@
         }
     }
 
-<<<<<<< HEAD
     public static DBXTreeItem getNodeMetaForFilters(DBNNode node, DBNDatabaseNode parentNode) {
         DBXTreeItem nodeMeta = node instanceof DBNDatabaseFolder folder ?
             folder.getItemsMeta() : parentNode.getItemsMeta();
@@ -463,8 +462,6 @@
         return nodeMeta;
     }
 
-=======
->>>>>>> e5ad3f5c
     public static boolean syncEditorWithNavigator(INavigatorModelView navigatorView, IEditorPart activeEditor) {
         if (!(activeEditor instanceof IDataSourceContainerUpdate)) {
             return false;
