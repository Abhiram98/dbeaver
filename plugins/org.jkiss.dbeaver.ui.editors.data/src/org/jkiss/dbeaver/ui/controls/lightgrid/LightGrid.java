--- conflicted
+++ resolved
@@ -3130,7 +3130,6 @@
         // and therefore the grid has a child. The solution is to
         // forceFocus()
         if ((getStyle() & SWT.NO_FOCUS) != SWT.NO_FOCUS) {
-<<<<<<< HEAD
             GridPos cell = getCell(new Point(e.x, e.y));
             if (cell == null || !cell.equalsTo(getFocusPos())) {
                 // We don't want to call this event if the selected cell equals active one
@@ -3138,9 +3137,6 @@
                 // loosing focus on double click see #16705
                 forceFocus();
             }
-=======
-            forceFocus();
->>>>>>> cc530b2a
         }
 
         //if populated will be fired at end of method.
